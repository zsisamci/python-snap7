from ctypes import c_int, c_char_p, byref, sizeof
import logging
from snap7.types import S7Object, buffer_type, buffer_size, block_types,\
    wordlen_to_ctypes, BlocksList
from snap7.common import check_error, load_lib

logger = logging.getLogger(__name__)
clib = load_lib()


def error_wrap(func):
    """Parses a s7 error code returned the decorated function."""
    def f(*args, **kw):
        code = func(*args, **kw)
        check_error(code, client=True)
    return f


class Client(object):
    """A snap7 client"""
    def __init__(self):
<<<<<<< HEAD
        """Create a Client

        :returns: A Snap7Client object
        """
=======
>>>>>>> d6776776
        logger.info("creating snap7 client")
        self.pointer = S7Object(clib.Cli_Create())
        # local buffer used by test for now..
        self._buffer = buffer_type()

    def destroy(self):
        logger.info("destroying snap7 client")
        return clib.Cli_Destroy(byref(self.pointer))

    @error_wrap
    def disconnect(self):
        logger.info("disconnecting snap7 client")
<<<<<<< HEAD
        error_wrap(clib.Cli_Disconnect(self.pointer))
=======
        return clib.Cli_Disconnect(self.pointer)
>>>>>>> d6776776

    @error_wrap
    def connect(self, address, rack, slot):
        logger.info("connecting to %s rack %s slot %s" % (address, rack, slot))
        return clib.Cli_ConnectTo(self.pointer, c_char_p(address),
                                  c_int(rack), c_int(slot))

    def db_read(self, db_number, start, type_, size):
        """This is a lean function of Cli_ReadArea() to read PLC DB.

        :param type_: a ctypes type

        :returns: user buffer.
        """
<<<<<<< HEAD
        logger.info("db_read, db_number:%s, start:%s, size:%s" %
                    (db_number, start, size))
        #buffer_ = buffer_type()

        error_wrap(clib.Cli_DBRead(self.pointer, db_number,
                                   start, size, byref(self._buffer)))
        return bytearray(self._buffer)

    def db_write(self, db_number, start, size, data):
        """write some data in db
        """
        # fixme type data?
        # how do we normalize data
        #size = c_int(sizeof(data))
        print 'Data', data
        data = (c_ubyte * size)(data)
        print data
        logger.info("db_write, db_number:%s, start:%s, size:%s" %
                    (db_number, start, size))

        error_wrap(clib.Cli_DBWrite(self.pointer, db_number,
                                    start, size, byref(data)))
=======
        logger.debug("db_read, db_number:%s, start:%s, type:%s size:%s" %
                     (db_number, start, type_, size))
        data = (type_ * size)()
        result = (clib.Cli_DBRead(self.pointer, db_number, start, size,
                                  byref(data)))
        check_error(result, client=True)
        return bytearray(data)

    @error_wrap
    def db_write(self, db_number, start, size, data):
        logger.debug("db_write db_number:%s start:%s size:%s data:%s" %
                     (db_number, start, size, data))
        return clib.Cli_DBWrite(self.pointer, db_number, start, size,
                                byref(data))
>>>>>>> d6776776

    def db_upload(self, block_type, block_num, data):
        """Uploads a block body from AG.
        """
<<<<<<< HEAD
        logger.info("db_upload block_type: %s, block_num: %s, data: %s" %
=======
        logger.debug("db_upload block_type: %s, block_num: %s, data: %s" %
>>>>>>> d6776776
                    (block_type, block_num, data))

        assert(block_type in block_types.values())
        size = c_int(sizeof(data))
<<<<<<< HEAD
        logger.info("requesting size: %s" % size)
        error_wrap(clib.Cli_Upload(self.pointer, block_type, block_num,
                                   byref(data), byref(size)))

=======
        logger.debug("requesting size: %s" % size)
        result = clib.Cli_Upload(self.pointer, block_type, block_num,
                                 byref(data), byref(size))
        check_error(result, client=True)
>>>>>>> d6776776
        logger.info('received %s bytes' % size)

    def db_get(self, db_number):
        """Uploads a DB from AG.
        """
        logging.debug("db_get db_number: %s" % db_number)
        buffer_ = buffer_type()
        result = clib.Cli_DBGet(self.pointer, db_number, byref(buffer_),
                                  byref(c_int(buffer_size)))
        check_error(result, client=True)
        return bytearray(buffer_)

    def read_area(self, area, dbnumber, start, amount, wordlen):
        """This is the main function to read data from a PLC.
        With it you can read DB, Inputs, Outputs, Merkers, Timers and Counters.
        """
        logging.debug("reading area: %s dbnumber: %s start: %s: amount %s: "
                      "wordlen: %s" % (area, dbnumber, start, amount, wordlen))
        data = (wordlen_to_ctypes[wordlen] * amount)()
        result = clib.Cli_ReadArea(self.pointer, area, dbnumber, start, amount,
                                   wordlen, byref(data))
        check_error(result, client=True)
        return data

    @error_wrap
    def write_area(self, area, dbnumber, start, amount, wordlen, data):
        """This is the main function to write data into a PLC. It's the
        complementary function of Cli_ReadArea(), the parameters and their
        meanings are the same. The only difference is that the data is
        transferred from the buffer pointed by pUsrData into PLC.
        """
        logging.debug("writing area: %s dbnumber: %s start: %s: amount %s: "
              "wordlen: %s" % (area, dbnumber, start, amount, wordlen))
        return clib.Cli_WriteArea(self.pointer, area, dbnumber, start, amount,
                                  wordlen, byref(data))

    def list_blocks(self):
        """Returns the AG blocks amount divided by type.

<<<<<<< HEAD
=======
        :returns: a snap7.types.BlocksList object.
        """
        logging.debug("listing blocks")
        blocksList = BlocksList()
        result = clib.Cli_ListBlocks(self.pointer, byref(blocksList))
        check_error(result, client=True)
        logging.debug("blocks: %s" % blocksList)
        return blocksList

    def list_blocks_of_type(self, blocktype, size):
        """This function returns the AG list of a specified block type."""
        logging.debug("listing blocks of type: %s size: %s" % (blocktype, size))
        data = (c_int * 10)()
        count = c_int(size)
        result = clib.Cli_ListBlocksOfType(self.pointer, blocktype, byref(data),
                                          byref(count))
        logging.debug("number of items found: %s" % count)
        check_error(result, client=True)
        return data

    @error_wrap
    def set_session_password(self, password):
        """Send the password to the PLC to meet its security level."""
        assert len(password) <= 8, 'maximum password length is 8'
        return clib.Cli_SetSessionPassword(self.pointer, c_char_p(password))

    @error_wrap
    def clear_session_password(self):
        """Clears the password set for the current session (logout)."""
        return clib.Cli_ClearSessionPassword(self.pointer)
>>>>>>> d6776776

"""
Cli_ABRead
Cli_ABWrite
Cli_AsABRead
Cli_AsABWrite
Cli_AsCompress
Cli_AsCopyRamToRom
Cli_AsCTRead
Cli_AsCTWrite
Cli_AsDBFill
Cli_AsDBGet
Cli_AsDBRead
Cli_AsDBWrite
Cli_AsDownload
Cli_AsEBRead
Cli_AsEBWrite
Cli_AsFullUpload
Cli_AsListBlocksOfType
Cli_AsMBRead
Cli_AsMBWrite
Cli_AsReadArea
Cli_AsReadSZL
Cli_AsReadSZLList
Cli_AsTMRead
Cli_AsTMWrite
Cli_AsUpload
Cli_AsWriteArea
Cli_CheckAsCompletion
Cli_ClearSessionPassword
Cli_Compress
Cli_Connect
Cli_ConnectTo
Cli_CopyRamToRom
Cli_Create
Cli_CTRead
Cli_CTWrite
Cli_DBFill
Cli_DBGet
Cli_DBRead
Cli_DBWrite
Cli_Delete
Cli_Destroy
Cli_Disconnect
Cli_Download
Cli_EBRead
Cli_EBWrite
Cli_ErrorText
Cli_FullUpload
Cli_GetAgBlockInfo
Cli_GetCpInfo
Cli_GetCpuInfo
Cli_GetExecTime
Cli_GetLastError
Cli_GetOrderCode
Cli_GetParam
Cli_GetPduLength
Cli_GetPgBlockInfo
Cli_GetPlcDateTime
Cli_GetPlcStatus
Cli_GetProtection
Cli_IsoExchangeBuffer
Cli_ListBlocks
Cli_ListBlocksOfType
Cli_MBRead
Cli_MBWrite
Cli_PlcColdStart
Cli_PlcHotStart
Cli_PlcStop
Cli_ReadArea
Cli_ReadMultiVars
Cli_ReadSZL
Cli_ReadSZLList
Cli_SetAsCallback
Cli_SetParam
Cli_SetPlcDateTime
Cli_SetPlcSystemDateTime
Cli_SetSessionPassword
Cli_TMRead
Cli_TMWrite
Cli_Upload
Cli_WaitAsCompletion
Cli_WriteArea
Cli_WriteMultiVars
"""<|MERGE_RESOLUTION|>--- conflicted
+++ resolved
@@ -1,7 +1,11 @@
+
+
 from ctypes import c_int, c_char_p, byref, sizeof
 import logging
-from snap7.types import S7Object, buffer_type, buffer_size, block_types,\
-    wordlen_to_ctypes, BlocksList
+
+import snap7
+from snap7.types import S7Object, buffer_type, buffer_size, block_types
+from snap7.types import wordlen_to_ctypes, BlocksList
 from snap7.common import check_error, load_lib
 
 logger = logging.getLogger(__name__)
@@ -16,20 +20,31 @@
     return f
 
 
+def bytearray_to_buffer(data):
+    """Convert a byte arra to a ctypes / snap7 type
+
+    """
+    assert isinstance(data, bytearray)
+    # creates a 65535 ctypes.c_ubyte buffer
+    _buffer = snap7.types.buffer_type()
+    assert len(data) <= len(_buffer)
+
+    for i in range(len(data)):
+        _buffer[i] = data[i]
+
+    return _buffer
+
+
 class Client(object):
     """A snap7 client"""
     def __init__(self):
-<<<<<<< HEAD
         """Create a Client
 
         :returns: A Snap7Client object
         """
-=======
->>>>>>> d6776776
         logger.info("creating snap7 client")
         self.pointer = S7Object(clib.Cli_Create())
         # local buffer used by test for now..
-        self._buffer = buffer_type()
 
     def destroy(self):
         logger.info("destroying snap7 client")
@@ -38,11 +53,8 @@
     @error_wrap
     def disconnect(self):
         logger.info("disconnecting snap7 client")
-<<<<<<< HEAD
-        error_wrap(clib.Cli_Disconnect(self.pointer))
-=======
+        clib.Cli_Disconnect(self.pointer)
         return clib.Cli_Disconnect(self.pointer)
->>>>>>> d6776776
 
     @error_wrap
     def connect(self, address, rack, slot):
@@ -57,69 +69,49 @@
 
         :returns: user buffer.
         """
-<<<<<<< HEAD
-        logger.info("db_read, db_number:%s, start:%s, size:%s" %
-                    (db_number, start, size))
-        #buffer_ = buffer_type()
-
-        error_wrap(clib.Cli_DBRead(self.pointer, db_number,
-                                   start, size, byref(self._buffer)))
-        return bytearray(self._buffer)
-
-    def db_write(self, db_number, start, size, data):
-        """write some data in db
-        """
-        # fixme type data?
-        # how do we normalize data
-        #size = c_int(sizeof(data))
-        print 'Data', data
-        data = (c_ubyte * size)(data)
-        print data
-        logger.info("db_write, db_number:%s, start:%s, size:%s" %
-                    (db_number, start, size))
-
-        error_wrap(clib.Cli_DBWrite(self.pointer, db_number,
-                                    start, size, byref(data)))
-=======
         logger.debug("db_read, db_number:%s, start:%s, type:%s size:%s" %
                      (db_number, start, type_, size))
+
         data = (type_ * size)()
         result = (clib.Cli_DBRead(self.pointer, db_number, start, size,
                                   byref(data)))
         check_error(result, client=True)
         return bytearray(data)
 
-    @error_wrap
+    @error_wrap  # NQA
     def db_write(self, db_number, start, size, data):
+        """
+        :param data: bytearray
+
+        """
+        _buffer = bytearray_to_buffer(data)
+
         logger.debug("db_write db_number:%s start:%s size:%s data:%s" %
                      (db_number, start, size, data))
+
         return clib.Cli_DBWrite(self.pointer, db_number, start, size,
-                                byref(data))
->>>>>>> d6776776
+                                byref(_buffer))
 
     def db_upload(self, block_type, block_num, data):
         """Uploads a block body from AG.
-        """
-<<<<<<< HEAD
-        logger.info("db_upload block_type: %s, block_num: %s, data: %s" %
-=======
+
+        :param data: bytearray
+
+        """
         logger.debug("db_upload block_type: %s, block_num: %s, data: %s" %
->>>>>>> d6776776
-                    (block_type, block_num, data))
+                     (block_type, block_num, data))
+
+        _buffer = bytearray_to_buffer(data)
 
         assert(block_type in block_types.values())
-        size = c_int(sizeof(data))
-<<<<<<< HEAD
-        logger.info("requesting size: %s" % size)
-        error_wrap(clib.Cli_Upload(self.pointer, block_type, block_num,
-                                   byref(data), byref(size)))
-
-=======
+
+        size = c_int(sizeof(_buffer))
+
         logger.debug("requesting size: %s" % size)
         result = clib.Cli_Upload(self.pointer, block_type, block_num,
-                                 byref(data), byref(size))
-        check_error(result, client=True)
->>>>>>> d6776776
+                                 byref(_buffer), byref(size))
+
+        check_error(result, client=True)
         logger.info('received %s bytes' % size)
 
     def db_get(self, db_number):
@@ -128,7 +120,7 @@
         logging.debug("db_get db_number: %s" % db_number)
         buffer_ = buffer_type()
         result = clib.Cli_DBGet(self.pointer, db_number, byref(buffer_),
-                                  byref(c_int(buffer_size)))
+                                byref(c_int(buffer_size)))
         check_error(result, client=True)
         return bytearray(buffer_)
 
@@ -152,15 +144,13 @@
         transferred from the buffer pointed by pUsrData into PLC.
         """
         logging.debug("writing area: %s dbnumber: %s start: %s: amount %s: "
-              "wordlen: %s" % (area, dbnumber, start, amount, wordlen))
+                      "wordlen: %s" % (area, dbnumber, start, amount, wordlen))
         return clib.Cli_WriteArea(self.pointer, area, dbnumber, start, amount,
                                   wordlen, byref(data))
 
     def list_blocks(self):
         """Returns the AG blocks amount divided by type.
 
-<<<<<<< HEAD
-=======
         :returns: a snap7.types.BlocksList object.
         """
         logging.debug("listing blocks")
@@ -172,11 +162,14 @@
 
     def list_blocks_of_type(self, blocktype, size):
         """This function returns the AG list of a specified block type."""
-        logging.debug("listing blocks of type: %s size: %s" % (blocktype, size))
+        logging.debug("listing blocks of type: %s size: %s" %
+                      (blocktype, size))
         data = (c_int * 10)()
         count = c_int(size)
-        result = clib.Cli_ListBlocksOfType(self.pointer, blocktype, byref(data),
-                                          byref(count))
+        result = clib.Cli_ListBlocksOfType(self.pointer, blocktype,
+                                           byref(data),
+                                           byref(count))
+
         logging.debug("number of items found: %s" % count)
         check_error(result, client=True)
         return data
@@ -191,7 +184,7 @@
     def clear_session_password(self):
         """Clears the password set for the current session (logout)."""
         return clib.Cli_ClearSessionPassword(self.pointer)
->>>>>>> d6776776
+
 
 """
 Cli_ABRead
